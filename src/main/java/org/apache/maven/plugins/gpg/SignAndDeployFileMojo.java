/*
 * Licensed to the Apache Software Foundation (ASF) under one
 * or more contributor license agreements.  See the NOTICE file
 * distributed with this work for additional information
 * regarding copyright ownership.  The ASF licenses this file
 * to you under the Apache License, Version 2.0 (the
 * "License"); you may not use this file except in compliance
 * with the License.  You may obtain a copy of the License at
 *
 *   http://www.apache.org/licenses/LICENSE-2.0
 *
 * Unless required by applicable law or agreed to in writing,
 * software distributed under the License is distributed on an
 * "AS IS" BASIS, WITHOUT WARRANTIES OR CONDITIONS OF ANY
 * KIND, either express or implied.  See the License for the
 * specific language governing permissions and limitations
 * under the License.
 */
package org.apache.maven.plugins.gpg;

import java.io.File;
import java.io.FileNotFoundException;
import java.io.IOException;
import java.io.Reader;
import java.io.Writer;
import java.nio.file.Files;
import java.util.ArrayList;
import java.util.Collections;
import java.util.List;

import org.apache.maven.artifact.Artifact;
import org.apache.maven.artifact.factory.ArtifactFactory;
import org.apache.maven.artifact.metadata.ArtifactMetadata;
import org.apache.maven.artifact.repository.ArtifactRepository;
import org.apache.maven.artifact.repository.ArtifactRepositoryPolicy;
import org.apache.maven.artifact.repository.MavenArtifactRepository;
import org.apache.maven.artifact.repository.layout.DefaultRepositoryLayout;
import org.apache.maven.execution.MavenSession;
import org.apache.maven.model.Model;
import org.apache.maven.model.Parent;
import org.apache.maven.model.building.DefaultModelBuildingRequest;
import org.apache.maven.model.building.ModelBuildingRequest;
import org.apache.maven.model.building.ModelProblem;
import org.apache.maven.model.building.ModelProblemCollector;
import org.apache.maven.model.building.ModelProblemCollectorRequest;
import org.apache.maven.model.io.xpp3.MavenXpp3Reader;
import org.apache.maven.model.io.xpp3.MavenXpp3Writer;
import org.apache.maven.model.validation.ModelValidator;
import org.apache.maven.plugin.MojoExecutionException;
import org.apache.maven.plugin.MojoFailureException;
import org.apache.maven.plugins.annotations.Component;
import org.apache.maven.plugins.annotations.Mojo;
import org.apache.maven.plugins.annotations.Parameter;
import org.apache.maven.project.MavenProject;
import org.apache.maven.project.MavenProjectHelper;
import org.apache.maven.project.ProjectBuildingRequest;
import org.apache.maven.project.artifact.ProjectArtifactMetadata;
import org.apache.maven.shared.transfer.artifact.deploy.ArtifactDeployer;
import org.apache.maven.shared.transfer.artifact.deploy.ArtifactDeployerException;
import org.codehaus.plexus.util.FileUtils;
import org.codehaus.plexus.util.ReaderFactory;
import org.codehaus.plexus.util.StringUtils;
import org.codehaus.plexus.util.WriterFactory;
import org.codehaus.plexus.util.xml.pull.XmlPullParserException;

/**
 * Signs artifacts and installs the artifact in the remote repository.
 *
 * @author Daniel Kulp
 * @since 1.0-beta-4
 */
@Mojo(name = "sign-and-deploy-file", requiresProject = false, threadSafe = true)
public class SignAndDeployFileMojo extends AbstractGpgMojo {

    /**
     * The directory where to store signature files.
     */
    @Parameter(property = "gpg.ascDirectory")
    private File ascDirectory;

    /**
     * Flag whether Maven is currently in online/offline mode.
     */
    @Parameter(defaultValue = "${settings.offline}", readonly = true)
    private boolean offline;

    /**
     * GroupId of the artifact to be deployed. Retrieved from POM file if specified.
     */
    @Parameter(property = "groupId")
    private String groupId;

    /**
     * ArtifactId of the artifact to be deployed. Retrieved from POM file if specified.
     */
    @Parameter(property = "artifactId")
    private String artifactId;

    /**
     * Version of the artifact to be deployed. Retrieved from POM file if specified.
     */
    @Parameter(property = "version")
    private String version;

    /**
     * Type of the artifact to be deployed. Retrieved from POM file if specified.
     * Defaults to file extension if not specified via command line or POM.
     */
    @Parameter(property = "packaging")
    private String packaging;

    /**
     * Add classifier to the artifact
     */
    @Parameter(property = "classifier")
    private String classifier;

    /**
     * Description passed to a generated POM file (in case of generatePom=true).
     */
    @Parameter(property = "generatePom.description")
    private String description;

    /**
     * File to be deployed.
     */
    @Parameter(property = "file", required = true)
    private File file;

    /**
     * Location of an existing POM file to be deployed alongside the main artifact, given by the ${file} parameter.
     */
    @Parameter(property = "pomFile")
    private File pomFile;

    /**
     * Upload a POM for this artifact. Will generate a default POM if none is supplied with the pomFile argument.
     */
    @Parameter(property = "generatePom", defaultValue = "true")
    private boolean generatePom;

    /**
     * URL where the artifact will be deployed. <br/>
     * ie ( file:///C:/m2-repo or scp://host.com/path/to/repo )
     */
    @Parameter(property = "url", required = true)
    private String url;

    /**
     * Server Id to map on the &lt;id&gt; under &lt;server&gt; section of <code>settings.xml</code>. In most cases, this
     * parameter will be required for authentication.
     */
    @Parameter(property = "repositoryId", defaultValue = "remote-repository", required = true)
    private String repositoryId;

    /**
     * The type of remote repository layout to deploy to. Try <i>legacy</i> for a Maven 1.x-style repository layout.
     */
    @Parameter(property = "repositoryLayout", defaultValue = "default")
    private String repositoryLayout;

    /**
     */
    @Component
    private ArtifactDeployer deployer;

    /**
     */
    @Parameter(defaultValue = "${localRepository}", required = true, readonly = true)
    private ArtifactRepository localRepository;

    /**
     * Component used to create an artifact
     */
    @Component
    private ArtifactFactory artifactFactory;

    /**
     * The component used to validate the user-supplied artifact coordinates.
     */
    @Component
    private ModelValidator modelValidator;

    /**
     * The default Maven project created when building the plugin
     *
     * @since 1.3
     */
    @Parameter(defaultValue = "${project}", readonly = true, required = true)
    private MavenProject project;

    /**
     * @since 3.0.0
     */
    @Parameter(defaultValue = "${session}", readonly = true, required = true)
    private MavenSession session;

    /**
     * Used for attaching the source and javadoc jars to the project.
     *
     * @since 1.3
     */
    @Component
    private MavenProjectHelper projectHelper;

    /**
     * The bundled API docs for the artifact.
     *
     * @since 1.3
     */
    @Parameter(property = "javadoc")
    private File javadoc;

    /**
     * The bundled sources for the artifact.
     *
     * @since 1.3
     */
    @Parameter(property = "sources")
    private File sources;

    /**
     * Parameter used to control how many times a failed deployment will be retried before giving up and failing.
     * If a value outside the range 1-10 is specified it will be pulled to the nearest value within the range 1-10.
     *
     * @since 1.3
     */
    @Parameter(property = "retryFailedDeploymentCount", defaultValue = "1")
    private int retryFailedDeploymentCount;

    /**
     * Parameter used to update the metadata to make the artifact as release.
     *
     * @since 1.3
     */
    @Parameter(property = "updateReleaseInfo", defaultValue = "false")
    protected boolean updateReleaseInfo;

    /**
     * A comma separated list of types for each of the extra side artifacts to deploy. If there is a mis-match in
     * the number of entries in {@link #files} or {@link #classifiers}, then an error will be raised.
     */
    @Parameter(property = "types")
    private String types;

    /**
     * A comma separated list of classifiers for each of the extra side artifacts to deploy. If there is a mis-match in
     * the number of entries in {@link #files} or {@link #types}, then an error will be raised.
     */
    @Parameter(property = "classifiers")
    private String classifiers;

    /**
     * A comma separated list of files for each of the extra side artifacts to deploy. If there is a mis-match in
     * the number of entries in {@link #types} or {@link #classifiers}, then an error will be raised.
     */
    @Parameter(property = "files")
    private String files;

    private void initProperties() throws MojoExecutionException {
        // Process the supplied POM (if there is one)
        if (pomFile != null) {
            generatePom = false;

            Model model = readModel(pomFile);

            processModel(model);
        }

        if (packaging == null && file != null) {
            packaging = FileUtils.getExtension(file.getName());
        }
    }

    @Override
    public void execute() throws MojoExecutionException, MojoFailureException {
        AbstractGpgSigner signer = newSigner(null);
        signer.setOutputDirectory(ascDirectory);
        signer.setBaseDirectory(new File("").getAbsoluteFile());

        if (offline) {
            throw new MojoFailureException("Cannot deploy artifacts when Maven is in offline mode");
        }

        initProperties();

        validateArtifactInformation();

        if (!file.exists()) {
            throw new MojoFailureException(file.getPath() + " not found.");
        }

        ArtifactRepository deploymentRepository = createDeploymentArtifactRepository(repositoryId, url);

        if (StringUtils.isEmpty(deploymentRepository.getProtocol())) {
            throw new MojoFailureException("No transfer protocol found.");
        }

        Artifact artifact =
                artifactFactory.createArtifactWithClassifier(groupId, artifactId, version, packaging, classifier);

        if (file.equals(getLocalRepoFile(artifact))) {
            throw new MojoFailureException("Cannot deploy artifact from the local repository: " + file);
        }
        artifact.setFile(file);

        File fileSig = signer.generateSignatureForArtifact(file);
        ArtifactMetadata metadata = new AscArtifactMetadata(artifact, fileSig, false);
        artifact.addMetadata(metadata);

        if (!"pom".equals(packaging)) {
            if (pomFile == null && generatePom) {
                pomFile = generatePomFile();
            }
            if (pomFile != null) {
                metadata = new ProjectArtifactMetadata(artifact, pomFile);
                artifact.addMetadata(metadata);

                fileSig = signer.generateSignatureForArtifact(pomFile);
                metadata = new AscArtifactMetadata(artifact, fileSig, true);
                artifact.addMetadata(metadata);
            }
        }

        if (updateReleaseInfo) {
            artifact.setRelease(true);
        }

        project.setArtifact(artifact);

        try {
            deploy(artifact, deploymentRepository);
        } catch (ArtifactDeployerException e) {
            throw new MojoExecutionException(e.getMessage(), e);
        }

        if (sources != null) {
            projectHelper.attachArtifact(project, "jar", "sources", sources);
        }

        if (javadoc != null) {
            projectHelper.attachArtifact(project, "jar", "javadoc", javadoc);
        }

        if (files != null) {
            if (types == null) {
                throw new MojoExecutionException("You must specify 'types' if you specify 'files'");
            }
            if (classifiers == null) {
                throw new MojoExecutionException("You must specify 'classifiers' if you specify 'files'");
            }
            int filesLength = StringUtils.countMatches(files, ",");
            int typesLength = StringUtils.countMatches(types, ",");
            int classifiersLength = StringUtils.countMatches(classifiers, ",");
            if (typesLength != filesLength) {
                throw new MojoExecutionException("You must specify the same number of entries in 'files' and "
                        + "'types' (respectively " + filesLength + " and " + typesLength + " entries )");
            }
            if (classifiersLength != filesLength) {
                throw new MojoExecutionException("You must specify the same number of entries in 'files' and "
                        + "'classifiers' (respectively " + filesLength + " and " + classifiersLength + " entries )");
            }
            int fi = 0;
            int ti = 0;
            int ci = 0;
            for (int i = 0; i <= filesLength; i++) {
                int nfi = files.indexOf(',', fi);
                if (nfi == -1) {
                    nfi = files.length();
                }
                int nti = types.indexOf(',', ti);
                if (nti == -1) {
                    nti = types.length();
                }
                int nci = classifiers.indexOf(',', ci);
                if (nci == -1) {
                    nci = classifiers.length();
                }
                File file = new File(files.substring(fi, nfi));
                if (!file.isFile()) {
                    // try relative to the project basedir just in case
                    file = new File(project.getBasedir(), files.substring(fi, nfi));
                }
                if (file.isFile()) {
                    if (StringUtils.isWhitespace(classifiers.substring(ci, nci))) {
                        projectHelper.attachArtifact(
                                project, types.substring(ti, nti).trim(), file);
                    } else {
                        projectHelper.attachArtifact(
                                project,
                                types.substring(ti, nti).trim(),
                                classifiers.substring(ci, nci).trim(),
                                file);
                    }
                } else {
                    throw new MojoExecutionException("Specified side artifact " + file + " does not exist");
                }
                fi = nfi + 1;
                ti = nti + 1;
                ci = nci + 1;
            }
        } else {
            if (types != null) {
                throw new MojoExecutionException("You must specify 'files' if you specify 'types'");
            }
            if (classifiers != null) {
                throw new MojoExecutionException("You must specify 'files' if you specify 'classifiers'");
            }
        }

        for (Artifact attached : project.getAttachedArtifacts()) {
            fileSig = signer.generateSignatureForArtifact(attached.getFile());
            attached = new AttachedSignedArtifact(attached, new AscArtifactMetadata(attached, fileSig, false));
            try {
                deploy(attached, deploymentRepository);
            } catch (ArtifactDeployerException e) {
                throw new MojoExecutionException(
                        "Error deploying attached artifact " + attached.getFile() + ": " + e.getMessage(), e);
            }
        }
    }

    /**
     * Gets the path of the specified artifact within the local repository. Note that the returned path need not exist
     * (yet).
     *
     * @param artifact The artifact whose local repo path should be determined, must not be <code>null</code>.
     * @return The absolute path to the artifact when installed, never <code>null</code>.
     */
    private File getLocalRepoFile(Artifact artifact) {
        String path = localRepository.pathOf(artifact);
        return new File(localRepository.getBasedir(), path);
    }

    /**
     * Process the supplied pomFile to get groupId, artifactId, version, and packaging
     *
     * @param model The POM to extract missing artifact coordinates from, must not be <code>null</code>.
     */
    private void processModel(Model model) {
        Parent parent = model.getParent();

        if (this.groupId == null) {
            this.groupId = model.getGroupId();
            if (this.groupId == null && parent != null) {
                this.groupId = parent.getGroupId();
            }
        }
        if (this.artifactId == null) {
            this.artifactId = model.getArtifactId();
        }
        if (this.version == null) {
            this.version = model.getVersion();
            if (this.version == null && parent != null) {
                this.version = parent.getVersion();
            }
        }
        if (this.packaging == null) {
            this.packaging = model.getPackaging();
        }
    }

    /**
     * Extract the model from the specified POM file.
     *
     * @param pomFile The path of the POM file to parse, must not be <code>null</code>.
     * @return The model from the POM file, never <code>null</code>.
     * @throws MojoExecutionException If the file doesn't exist of cannot be read.
     */
    private Model readModel(File pomFile) throws MojoExecutionException {
        try (Reader reader = ReaderFactory.newXmlReader(pomFile)) {
            final Model model = new MavenXpp3Reader().read(reader);
            return model;
        } catch (FileNotFoundException e) {
            throw new MojoExecutionException("POM not found " + pomFile, e);
        } catch (IOException e) {
            throw new MojoExecutionException("Error reading POM " + pomFile, e);
        } catch (XmlPullParserException e) {
            throw new MojoExecutionException("Error parsing POM " + pomFile, e);
        }
    }

    /**
     * Generates a minimal POM from the user-supplied artifact information.
     *
     * @return The path to the generated POM file, never <code>null</code>.
     * @throws MojoExecutionException If the generation failed.
     */
    private File generatePomFile() throws MojoExecutionException {
        Model model = generateModel();
<<<<<<< HEAD
        
        try 
        {
            File tempFile = Files.createTempFile( "mvndeploy", ".pom" ).toFile();
=======

        try {
            File tempFile = File.createTempFile("mvndeploy", ".pom");
>>>>>>> 7ab5b408
            tempFile.deleteOnExit();

            try (Writer fw = WriterFactory.newXmlWriter(tempFile)) {
                new MavenXpp3Writer().write(fw, model);
            }

            return tempFile;
        } catch (IOException e) {
            throw new MojoExecutionException("Error writing temporary pom file: " + e.getMessage(), e);
        }
    }

    /**
     * Validates the user-supplied artifact information.
     *
     * @throws MojoFailureException If any artifact coordinate is invalid.
     */
    private void validateArtifactInformation() throws MojoFailureException {
        Model model = generateModel();

        ModelBuildingRequest request =
                new DefaultModelBuildingRequest().setValidationLevel(ModelBuildingRequest.VALIDATION_LEVEL_MAVEN_2_0);

        List<String> result = new ArrayList<>();

        SimpleModelProblemCollector problemCollector = new SimpleModelProblemCollector(result);

        modelValidator.validateEffectiveModel(model, request, problemCollector);

        if (!result.isEmpty()) {
            StringBuilder msg = new StringBuilder("The artifact information is incomplete or not valid:\n");
            for (String e : result) {
                msg.append(" - " + e + '\n');
            }
            throw new MojoFailureException(msg.toString());
        }
    }

    /**
     * Generates a minimal model from the user-supplied artifact information.
     *
     * @return The generated model, never <code>null</code>.
     */
    private Model generateModel() {
        Model model = new Model();

        model.setModelVersion("4.0.0");

        model.setGroupId(groupId);
        model.setArtifactId(artifactId);
        model.setVersion(version);
        model.setPackaging(packaging);

        model.setDescription(description);

        return model;
    }

    /**
     * Deploy an artifact from a particular file.
     *
     * @param artifact the artifact definition
     * @param deploymentRepository the repository to deploy to
     * @throws ArtifactDeployerException if an error occurred deploying the artifact
     */
    protected void deploy(Artifact artifact, ArtifactRepository deploymentRepository) throws ArtifactDeployerException {
        final ProjectBuildingRequest buildingRequest = session.getProjectBuildingRequest();

        int retryFailedDeploymentCount = Math.max(1, Math.min(10, this.retryFailedDeploymentCount));
        ArtifactDeployerException exception = null;
        for (int count = 0; count < retryFailedDeploymentCount; count++) {
            try {
                if (count > 0) {
                    // CHECKSTYLE_OFF: LineLength
                    getLog().info("Retrying deployment attempt " + (count + 1) + " of " + retryFailedDeploymentCount);
                    // CHECKSTYLE_ON: LineLength
                }
                deployer.deploy(buildingRequest, deploymentRepository, Collections.singletonList(artifact));

                for (Object o : artifact.getMetadataList()) {
                    ArtifactMetadata metadata = (ArtifactMetadata) o;
                    getLog().info("Metadata[" + metadata.getKey() + "].filename = " + metadata.getRemoteFilename());
                }
                exception = null;
                break;
            } catch (ArtifactDeployerException e) {
                if (count + 1 < retryFailedDeploymentCount) {
                    getLog().warn("Encountered issue during deployment: " + e.getLocalizedMessage());
                    getLog().debug(e);
                }
                if (exception == null) {
                    exception = e;
                }
            }
        }
        if (exception != null) {
            throw exception;
        }
    }

    protected ArtifactRepository createDeploymentArtifactRepository(String id, String url) {
        return new MavenArtifactRepository(
                id, url, new DefaultRepositoryLayout(), new ArtifactRepositoryPolicy(), new ArtifactRepositoryPolicy());
    }

    private static class SimpleModelProblemCollector implements ModelProblemCollector {

        private final List<String> result;

        SimpleModelProblemCollector(List<String> result) {
            this.result = result;
        }

        public void add(ModelProblemCollectorRequest req) {
            if (!ModelProblem.Severity.WARNING.equals(req.getSeverity())) {
                result.add(req.getMessage());
            }
        }
    }
}<|MERGE_RESOLUTION|>--- conflicted
+++ resolved
@@ -488,16 +488,9 @@
      */
     private File generatePomFile() throws MojoExecutionException {
         Model model = generateModel();
-<<<<<<< HEAD
-        
-        try 
-        {
-            File tempFile = Files.createTempFile( "mvndeploy", ".pom" ).toFile();
-=======
 
         try {
-            File tempFile = File.createTempFile("mvndeploy", ".pom");
->>>>>>> 7ab5b408
+            File tempFile = Files.createTempFile("mvndeploy", ".pom".toFile();
             tempFile.deleteOnExit();
 
             try (Writer fw = WriterFactory.newXmlWriter(tempFile)) {
