--- conflicted
+++ resolved
@@ -209,11 +209,7 @@
         <plugin>
           <groupId>org.simplify4u.plugins</groupId>
           <artifactId>pgpverify-maven-plugin</artifactId>
-<<<<<<< HEAD
-          <version>1.11.0</version>
-=======
           <version>1.17.0</version>
->>>>>>> f314f8e8
           <configuration>
             <keysMapLocation>${project.basedir}/pgp-keys-map.list</keysMapLocation>
           </configuration>
