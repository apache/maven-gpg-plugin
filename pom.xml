<?xml version="1.0" encoding="UTF-8"?>
<!--
Licensed to the Apache Software Foundation (ASF) under one
or more contributor license agreements.  See the NOTICE file
distributed with this work for additional information
regarding copyright ownership.  The ASF licenses this file
to you under the Apache License, Version 2.0 (the
"License"); you may not use this file except in compliance
with the License.  You may obtain a copy of the License at

  http://www.apache.org/licenses/LICENSE-2.0

Unless required by applicable law or agreed to in writing,
software distributed under the License is distributed on an
"AS IS" BASIS, WITHOUT WARRANTIES OR CONDITIONS OF ANY
KIND, either express or implied.  See the License for the
specific language governing permissions and limitations
under the License.
-->
<project xmlns="http://maven.apache.org/POM/4.0.0" xmlns:xsi="http://www.w3.org/2001/XMLSchema-instance" xsi:schemaLocation="http://maven.apache.org/POM/4.0.0 http://maven.apache.org/xsd/maven-4.0.0.xsd">
  <modelVersion>4.0.0</modelVersion>

  <parent>
    <groupId>org.apache.maven.plugins</groupId>
    <artifactId>maven-plugins</artifactId>
    <version>39</version>
    <relativePath />
  </parent>

  <artifactId>maven-gpg-plugin</artifactId>
  <version>3.1.1-SNAPSHOT</version>
  <packaging>maven-plugin</packaging>

  <name>Apache Maven GPG Plugin</name>
  <description>Signs the project artifacts with GnuPG.</description>

  <prerequisites>
    <maven>${mavenVersion}</maven>
  </prerequisites>

  <scm>
    <connection>scm:git:https://gitbox.apache.org/repos/asf/maven-gpg-plugin.git</connection>
    <developerConnection>scm:git:https://gitbox.apache.org/repos/asf/maven-gpg-plugin.git</developerConnection>
    <tag>HEAD</tag>
    <url>https://github.com/apache/maven-gpg-plugin/tree/${project.scm.tag}</url>
  </scm>
  <issueManagement>
    <system>jira</system>
    <url>https://issues.apache.org/jira/browse/MGPG</url>
  </issueManagement>
  <ciManagement>
    <system>Jenkins</system>
    <url>https://ci-maven.apache.org/job/Maven/job/maven-box/job/maven-gpg-plugin/</url>
  </ciManagement>
  <distributionManagement>
    <site>
      <id>apache.website</id>
      <url>scm:svn:https://svn.apache.org/repos/asf/maven/website/components/${maven.site.path}</url>
    </site>
  </distributionManagement>

  <properties>
    <mavenVersion>3.2.5</mavenVersion>
<<<<<<< HEAD
    <javaVersion>11</javaVersion>
    <maven.compiler.release>${javaVersion}</maven.compiler.release>
    <project.build.outputTimestamp>2021-05-05T16:39:01Z</project.build.outputTimestamp>
=======
    <javaVersion>8</javaVersion>
    <project.build.outputTimestamp>2023-05-03T01:33:44Z</project.build.outputTimestamp>
>>>>>>> c297ddf3
    <resource.delimiter>@</resource.delimiter>
  </properties>

  <dependencies>
    <dependency>
      <groupId>dev.sigstore</groupId>
      <artifactId>sigstore-java</artifactId>
      <version>0.4.0</version>
    </dependency>
    <dependency>
      <groupId>com.google.protobuf</groupId>
      <artifactId>protobuf-java</artifactId>
      <version>3.22.0</version>
      <scope>runtime</scope>
    </dependency>
    <dependency>
      <groupId>org.apache.maven</groupId>
      <artifactId>maven-plugin-api</artifactId>
      <version>${mavenVersion}</version>
      <scope>provided</scope>
    </dependency>
    <dependency>
      <groupId>org.apache.maven</groupId>
      <artifactId>maven-core</artifactId>
      <version>${mavenVersion}</version>
      <scope>provided</scope>
    </dependency>
    <dependency>
      <groupId>org.apache.maven</groupId>
      <artifactId>maven-artifact</artifactId>
      <version>${mavenVersion}</version>
      <scope>provided</scope>
    </dependency>
    <dependency>
      <groupId>org.apache.maven</groupId>
      <artifactId>maven-model</artifactId>
      <version>${mavenVersion}</version>
      <scope>provided</scope>
    </dependency>
    <dependency>
      <groupId>org.apache.maven</groupId>
      <artifactId>maven-model-builder</artifactId>
      <version>${mavenVersion}</version>
      <scope>provided</scope>
    </dependency>
    <dependency>
      <groupId>org.apache.maven</groupId>
      <artifactId>maven-settings</artifactId>
      <version>${mavenVersion}</version>
      <scope>provided</scope>
    </dependency>
    <dependency>
      <groupId>org.apache.maven.plugin-tools</groupId>
      <artifactId>maven-plugin-annotations</artifactId>
      <scope>provided</scope>
    </dependency>
    <dependency>
      <groupId>org.apache.maven.shared</groupId>
      <artifactId>maven-artifact-transfer</artifactId>
      <version>0.13.1</version>
    </dependency>
    <dependency>
      <!-- org.eclipse.aether.util.artifact.SubArtifact -->
      <groupId>org.apache.maven.resolver</groupId>
      <artifactId>maven-resolver-util</artifactId>
      <version>1.4.1</version>
      <optional>true</optional>
    </dependency>
    <dependency>
      <!-- org.eclipse.aether.util.artifact.SubArtifact -->
      <groupId>org.eclipse.aether</groupId>
      <artifactId>aether-util</artifactId>
      <version>1.1.0</version>
      <optional>true</optional>
    </dependency>
    <dependency>
      <groupId>org.codehaus.plexus</groupId>
      <artifactId>plexus-utils</artifactId>
      <version>3.4.2</version>
    </dependency>
    <dependency>
      <groupId>org.sonatype.plexus</groupId>
      <artifactId>plexus-sec-dispatcher</artifactId>
      <version>1.4</version>
    </dependency>

    <dependency>
      <groupId>junit</groupId>
      <artifactId>junit</artifactId>
      <version>4.13.2</version>
      <scope>test</scope>
    </dependency>
    <dependency>
      <groupId>org.hamcrest</groupId>
      <artifactId>hamcrest-core</artifactId>
      <version>2.2</version>
      <scope>test</scope>
    </dependency>
    <dependency>
      <groupId>org.apache.maven.shared</groupId>
      <artifactId>maven-invoker</artifactId>
      <version>3.2.0</version>
      <scope>test</scope>
    </dependency>
  </dependencies>

  <build>
    <testResources>
      <testResource>
        <filtering>true</filtering>
        <directory>${basedir}/src/test/resources</directory>
        <includes>
          <include>**/pom.xml</include>
          <include>**/settings.xml</include>
        </includes>
      </testResource>
      <testResource>
        <directory>${basedir}/src/test/resources</directory>
        <excludes>
          <exclude>**/pom.xml</exclude>
          <exclude>**/settings.xml</exclude>
        </excludes>
      </testResource>
    </testResources>

    <pluginManagement>
      <plugins>
        <plugin>
          <groupId>org.apache.rat</groupId>
          <artifactId>apache-rat-plugin</artifactId>
          <configuration>
            <excludes combine.children="append">
              <!-- rat check errors seen on ASF Jenkins instance, but not on local machine... -->
              <exclude>src/test/resources/gnupg/*</exclude>
            </excludes>
          </configuration>
        </plugin>
        <plugin>
          <groupId>org.apache.maven.plugins</groupId>
          <artifactId>maven-invoker-plugin</artifactId>
          <version>3.5.1</version>
        </plugin>
        <plugin>
          <groupId>org.simplify4u.plugins</groupId>
          <artifactId>pgpverify-maven-plugin</artifactId>
          <version>1.17.0</version>
          <configuration>
            <keysMapLocation>${project.basedir}/pgp-keys-map.list</keysMapLocation>
          </configuration>
        </plugin>
      </plugins>
    </pluginManagement>
    <plugins>
      <plugin>
        <groupId>org.apache.maven.plugins</groupId>
        <artifactId>maven-shade-plugin</artifactId>
        <executions>
          <execution>
            <goals>
              <goal>shade</goal>
            </goals>
            <configuration>
              <artifactSet>
                <includes>
                  <include>org.apache.maven.resolver:maven-resolver-util</include>
                  <include>org.eclipse.aether:aether-util</include>
                </includes>
              </artifactSet>
              <filters>
                <filter>
                  <artifact>org.apache.maven.resolver:maven-resolver-util</artifact>
                  <includes>
                    <include>org/eclipse/aether/util/artifact/SubArtifact.class</include>
                  </includes>
                </filter>
                <filter>
                  <artifact>org.eclipse.aether:aether-util</artifact>
                  <includes>
                    <include>org/sonatype/aether/util/artifact/SubArtifact.class</include>
                  </includes>
                </filter>
              </filters>
            </configuration>
          </execution>
        </executions>
      </plugin>
      <plugin>
        <groupId>org.simplify4u.plugins</groupId>
        <artifactId>pgpverify-maven-plugin</artifactId>
        <executions>
          <execution>
            <goals>
              <goal>check</goal>
            </goals>
          </execution>
        </executions>
      </plugin>
      <plugin>
        <groupId>org.apache.rat</groupId>
        <artifactId>apache-rat-plugin</artifactId>
        <configuration>
          <excludes>
            <exclude>.mvn/maven.config</exclude>
          </excludes>
        </configuration>
      </plugin>
    </plugins>
  </build>

  <profiles>
    <profile>
      <id>run-its</id>
      <build>
        <plugins>
          <plugin>
            <groupId>org.apache.maven.plugins</groupId>
            <artifactId>maven-failsafe-plugin</artifactId>
            <configuration>
              <environmentVariables>
                <JENKINS_MAVEN_AGENT_DISABLED>true</JENKINS_MAVEN_AGENT_DISABLED>
              </environmentVariables>
              <systemPropertyVariables>
                <maven.home>${maven.home}</maven.home>
                <https.protocols>${https.protocols}</https.protocols>
                <gpg.homedir>${project.build.testOutputDirectory}/gnupg</gpg.homedir>
                <localRepositoryPath>${project.build.directory}/local-repo</localRepositoryPath>
                <settingsFile>/it/settings.xml</settingsFile>
              </systemPropertyVariables>
            </configuration>
            <executions>
              <execution>
                <goals>
                  <goal>integration-test</goal>
                  <goal>verify</goal>
                </goals>
              </execution>
            </executions>
          </plugin>
          <plugin>
            <groupId>org.apache.maven.plugins</groupId>
            <artifactId>maven-invoker-plugin</artifactId>
            <configuration>
              <settingsFile>src/it/settings.xml</settingsFile>
              <pomIncludes>
                <pomInclude>*</pomInclude>
              </pomIncludes>
              <pomExcludes>
                <!-- not supported with gpg 2.1+ -->
                <pomExclude>alternative-secret-keyring</pomExclude>
              </pomExcludes>
              <goals>
                <goal>clean</goal>
                <goal>install</goal>
              </goals>
              <properties>
                <gpg.homedir>${project.build.testOutputDirectory}/gnupg</gpg.homedir>
              </properties>
            </configuration>
          </plugin>
        </plugins>
      </build>
    </profile>

    <profile>
      <id>apache-release</id>
      <build>
        <pluginManagement>
          <plugins>
            <plugin>
              <groupId>org.apache.maven.plugins</groupId>
              <artifactId>maven-gpg-plugin</artifactId>
              <version>${project.version}</version>
            </plugin>
          </plugins>
        </pluginManagement>
        <plugins>
          <plugin>
            <groupId>org.apache.maven.plugins</groupId>
            <artifactId>maven-gpg-plugin</artifactId>
            <executions>
              <execution>
                <id>sigstore-sign-release-artifacts</id>
                <goals>
                  <goal>sigstore</goal>
                </goals>
              </execution>
            </executions>
          </plugin>
        </plugins>
      </build>
    </profile>
  </profiles>
</project><|MERGE_RESOLUTION|>--- conflicted
+++ resolved
@@ -61,14 +61,9 @@
 
   <properties>
     <mavenVersion>3.2.5</mavenVersion>
-<<<<<<< HEAD
     <javaVersion>11</javaVersion>
     <maven.compiler.release>${javaVersion}</maven.compiler.release>
-    <project.build.outputTimestamp>2021-05-05T16:39:01Z</project.build.outputTimestamp>
-=======
-    <javaVersion>8</javaVersion>
     <project.build.outputTimestamp>2023-05-03T01:33:44Z</project.build.outputTimestamp>
->>>>>>> c297ddf3
     <resource.delimiter>@</resource.delimiter>
   </properties>
 
